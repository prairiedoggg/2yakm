{
  "name": "server",
  "version": "1.0.0",
  "description": "",
  "main": "index.js",
  "scripts": {
    "test": "echo \"Error: no test specified\" && exit 1",
    "start": "ts-node src/server.ts",
    "build": "tsc",
    "dev": "ts-node-dev src/server.ts"
  },
  "keywords": [],
  "author": "",
  "license": "ISC",
  "devDependencies": {
    "@types/express": "^4.17.21",
    "@types/node": "^20.14.10",
    "@types/pg": "^8.11.6",
    "@types/swagger-jsdoc": "^6.0.4",
    "@types/swagger-ui-express": "^4.1.6",
    "ts-node": "^10.9.2",
    "ts-node-dev": "^2.0.0",
    "typescript": "^5.5.3"
  },
  "dependencies": {
    "@types/jsonwebtoken": "^9.0.6",
<<<<<<< HEAD
    "axios": "^1.7.2",
    "bcrypt": "^5.1.1",
    "cookie-parser": "^1.4.6",
    "cookieparser": "^0.1.0",
=======
    "@types/multer": "^1.4.11",
    "@types/multer-s3": "^3.0.3",
    "aws-sdk": "^2.1659.0",
>>>>>>> 07d4a00d
    "dotenv": "^16.4.5",
    "express": "^4.19.2",
    "jsonwebtoken": "^9.0.2",
    "multer": "^1.4.5-lts.1",
    "multer-s3": "^3.0.1",
    "nodemon": "^3.1.4",
    "pg": "^8.12.0",
    "reflect-metadata": "^0.2.2",
    "swagger-jsdoc": "^6.2.8",
    "swagger-ui-express": "^5.0.1",
    "typeorm": "^0.3.20"
  }
}<|MERGE_RESOLUTION|>--- conflicted
+++ resolved
@@ -6,6 +6,8 @@
   "scripts": {
     "test": "echo \"Error: no test specified\" && exit 1",
     "start": "ts-node src/server.ts",
+    "build": "tsc",
+    "dev": "ts-node-dev src/server.ts"
     "build": "tsc",
     "dev": "ts-node-dev src/server.ts"
   },
@@ -24,16 +26,13 @@
   },
   "dependencies": {
     "@types/jsonwebtoken": "^9.0.6",
-<<<<<<< HEAD
+    "@types/multer": "^1.4.11",
+    "@types/multer-s3": "^3.0.3",
+    "aws-sdk": "^2.1659.0",
     "axios": "^1.7.2",
     "bcrypt": "^5.1.1",
     "cookie-parser": "^1.4.6",
     "cookieparser": "^0.1.0",
-=======
-    "@types/multer": "^1.4.11",
-    "@types/multer-s3": "^3.0.3",
-    "aws-sdk": "^2.1659.0",
->>>>>>> 07d4a00d
     "dotenv": "^16.4.5",
     "express": "^4.19.2",
     "jsonwebtoken": "^9.0.2",
