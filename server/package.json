{
  "name": "server",
  "version": "1.0.0",
  "description": "",
  "main": "index.js",
  "scripts": {
    "test": "echo \"Error: no test specified\" && exit 1",
    "start": "ts-node src/server.ts",
    "build": "tsc",
    "dev": "ts-node-dev src/server.ts"
  },
  "keywords": [],
  "author": "",
  "license": "ISC",
  "devDependencies": {
    "@types/express": "^4.17.21",
    "@types/node": "^20.14.10",
    "@types/pg": "^8.11.6",
    "@types/swagger-jsdoc": "^6.0.4",
    "@types/swagger-ui-express": "^4.1.6",
    "ts-node": "^10.9.2",
    "ts-node-dev": "^2.0.0",
    "typescript": "^5.5.3"
  },
  "dependencies": {
    "@types/jsonwebtoken": "^9.0.6",
<<<<<<< HEAD
    "@types/multer": "^1.4.11",
    "@types/multer-s3": "^3.0.3",
    "aws-sdk": "^2.1659.0",
=======
    "bcrypt": "^5.1.1",
>>>>>>> 1885c2a9
    "dotenv": "^16.4.5",
    "express": "^4.19.2",
    "jsonwebtoken": "^9.0.2",
    "multer": "^1.4.5-lts.1",
    "multer-s3": "^3.0.1",
    "nodemon": "^3.1.4",
    "pg": "^8.12.0",
    "reflect-metadata": "^0.2.2",
    "swagger-jsdoc": "^6.2.8",
    "swagger-ui-express": "^5.0.1",
    "typeorm": "^0.3.20"
  }
}<|MERGE_RESOLUTION|>--- conflicted
+++ resolved
@@ -13,6 +13,7 @@
   "author": "",
   "license": "ISC",
   "devDependencies": {
+    "@types/axios": "^0.14.0",
     "@types/express": "^4.17.21",
     "@types/node": "^20.14.10",
     "@types/pg": "^8.11.6",
@@ -24,18 +25,18 @@
   },
   "dependencies": {
     "@types/jsonwebtoken": "^9.0.6",
-<<<<<<< HEAD
     "@types/multer": "^1.4.11",
     "@types/multer-s3": "^3.0.3",
+    "@types/node-schedule": "^2.1.7",
     "aws-sdk": "^2.1659.0",
-=======
+    "axios": "^1.7.2",
     "bcrypt": "^5.1.1",
->>>>>>> 1885c2a9
     "dotenv": "^16.4.5",
     "express": "^4.19.2",
     "jsonwebtoken": "^9.0.2",
     "multer": "^1.4.5-lts.1",
     "multer-s3": "^3.0.1",
+    "node-schedule": "^2.1.1",
     "nodemon": "^3.1.4",
     "pg": "^8.12.0",
     "reflect-metadata": "^0.2.2",
