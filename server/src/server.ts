--- conflicted
+++ resolved
@@ -3,12 +3,9 @@
 const specs = require('./swagger');
 const dotenv = require('dotenv');
 const bodyParser = require('body-parser');
-<<<<<<< HEAD
-const cookieParser = require('cookie-parser');
-=======
 const cors = require('cors');
 const helmet = require('helmet');
->>>>>>> d1e6d3bf
+const cookieParser = require('cookie-parser');
 
 const reviewRouter = require('./routes/review_route');
 const authRouter = require('./routes/auth_route');
@@ -18,9 +15,6 @@
 const app = express();
 const port = process.env.PORT || 3000;
 
-<<<<<<< HEAD
-app.use(express.json());
-=======
 // CORS
 app.use(
   cors({
@@ -31,12 +25,17 @@
 
 // Helmet
 app.use(helmet());
->>>>>>> d1e6d3bf
+
+app.use(express.json());
 
 app.use('/api-docs', swaggerUi.serve, swaggerUi.setup(specs));
 app.use(bodyParser.json());
 app.use(bodyParser.urlencoded({ extended: true }));
 app.use(cookieParser());
+
+// // ESM에서는 __dirname을 사용할 수 없어서 만들어줘야함
+// const __filename = fileURLToPath(import.meta.url);
+// const __dirname = path.dirname(__filename);
 
 app.use('/review', reviewRouter);
 app.use('/auth', authRouter);
