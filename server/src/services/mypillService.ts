import { pool } from '../db';
import { createError, commonError } from '../utils/error';

interface MyPill {
  mypillid: string;
  name: string;
  expiredat: string;
}

interface UpdateData {
  name: string;
  expiredat: string;
  alarmstatus: boolean;
}

interface MatchedPills {
  pills: MyPill[];
  total: number;
}

interface GetPillsResult {
  totalCount: number;
  totalPages: number;
  data: MyPill[];
}

const matchPill = async (name: string): Promise<MatchedPills> => {
  const query = `
    SELECT * FROM pills WHERE name ILIKE $1
  `;
  const values = [`${name}%`];

  try {
    const result = await pool.query(query, values);
    return {
      pills: result.rows,
      total: result.rowCount ?? 0 // Handle null case
    };
  } catch (error: unknown) {
    if (error instanceof Error) {
      throw createError(
        'DatabaseError',
        `Failed to search pills by name: ${error.message}`,
        500
      );
    } else {
      throw createError(
        'UnknownError',
        'Failed to search pills by name: An unknown error occurred',
        500
      );
    }
  }
};

export const addPill = async (
  userId: string,
  updateData: UpdateData
): Promise<{ newPill: MyPill; matchedPills: MatchedPills }> => {
  try {
    const query = `
      INSERT INTO mypills (userid, pillname, expiredat, alarmstatus)
      VALUES ($1, $2, $3, $4) RETURNING pillid, pillname, to_char(expiredat, 'YYYY-MM-DD') as expiredat, alarmstatus
    `;
    const values = [
      userId,
      updateData.name,
      updateData.expiredat,
      updateData.alarmstatus
    ];
    const result = await pool.query(query, values);

    if (result.rows.length === 0) {
      throw createError(
        commonError.NO_RESOURCES.name,
        commonError.NO_RESOURCES.message,
        500
      );
    }

    const newPill = result.rows[0];
    const matchedPills = await matchPill(updateData.name);

    return { newPill, matchedPills };
  } catch (err: unknown) {
    if (err instanceof Error) {
      console.error('Error executing query', err.stack);
      throw createError(
        'DatabaseError',
        'Failed to add pill: ' + err.message,
        500
      );
    } else {
      console.error('Unknown error', err);
      throw createError(
        'UnknownError',
        'Failed to add pill due to an unknown error',
        500
      );
    }
  }
};

export const updatePill = async (
  mypillId: string,
  updateData: UpdateData
): Promise<{ updatedPill: MyPill; matchedPills: MatchedPills }> => {
  try {
    const query = `
      UPDATE mypills SET pillname = $1, expiredat = $2, alarmstatus = $3 WHERE pillid = $4 
      RETURNING pillid, pillname, to_char(expiredat, 'YYYY-MM-DD') as expiredat, alarmstatus
    `;
    const values = [
      updateData.name,
      updateData.expiredat,
      updateData.alarmstatus,
      mypillId
    ];
    const result = await pool.query(query, values);

    if (result.rows.length === 0) {
      throw createError(
        commonError.USER_NOT_FOUND.name,
        commonError.USER_NOT_FOUND.message,
        404
      );
    }

    const updatedPill = result.rows[0];
    const matchedPills = await matchPill(updateData.name);

    return { updatedPill, matchedPills };
  } catch (err: unknown) {
    if (err instanceof Error) {
      console.error('Error executing query', err.stack);
      throw createError(
        'DatabaseError',
        'Failed to update pill: ' + err.message,
        500
      );
    } else {
      console.error('Unknown error', err);
      throw createError(
        'UnknownError',
        'Failed to update pill due to an unknown error',
        500
      );
    }
  }
};

export const getPills = async (
  userId: string,
  limit: number,
  offset: number,
  sortedBy: string,
  order: string
): Promise<GetPillsResult> => {
  try {
    const countQuery = `
      SELECT COUNT(*) AS total
      FROM mypills
      WHERE userid = $1
    `;
    const countValues = [userId];
    const countResults = await pool.query(countQuery, countValues);
    const totalCount = parseInt(countResults.rows[0].total, 10);
    const totalPages = Math.ceil(totalCount / limit);

    const query = `
      SELECT pillid, pillname, to_char(expiredat, 'YYYY-MM-DD') as expiredat, alarmstatus
      FROM mypills
      WHERE userid = $1
      ORDER BY ${sortedBy} ${order}
      LIMIT $2 OFFSET $3
    `;
    const values = [userId, limit, offset];
    const { rows } = await pool.query(query, values);

    return {
      totalCount,
      totalPages,
      data: rows
    };
  } catch (err: unknown) {
    if (err instanceof Error) {
      console.error('Error executing query', err.stack);
      throw createError(
        'DatabaseError',
        'Failed to get pills: ' + err.message,
        500
      );
    } else {
      console.error('Unknown error', err);
      throw createError(
        'UnknownError',
        'Failed to get pills due to an unknown error',
        500
      );
    }
  }
};

export const deletePill = async (mypillId: string): Promise<MyPill> => {
  try {
    const query = `
      DELETE FROM mypills WHERE pillid = $1
      RETURNING pillid, userid, pillname, to_char(expiredat, 'YYYY-MM-DD') as expiredat, alarmstatus
    `;
    const values = [mypillId];
    const result = await pool.query(query, values);

    if (result.rows.length === 0) {
      throw createError(
        commonError.USER_NOT_FOUND.name,
        commonError.USER_NOT_FOUND.message,
        404
      );
    }

    return result.rows[0];
  } catch (err: unknown) {
    if (err instanceof Error) {
      console.error('Error executing query', err.stack);
      throw createError(
        'DatabaseError',
        'Failed to delete pill: ' + err.message,
        500
      );
    } else {
      console.error('Unknown error', err);
      throw createError(
        'UnknownError',
        'Failed to delete pill due to an unknown error',
        500
      );
    }
  }
};

<<<<<<< HEAD
// export const expiredTodayPill = async (userId: string): Promise<UpdateData> => {
//   try {
//     const query = `
//     SELECT pillid, userid, pillname, expiredat, alarmstatus
//     FROM mypills
//     WHERE userid = $1 AND expiredat >= $2 AND expiredAt < $3
//     `;
//     const koreanTime = new Date().toLocaleString;
//   } catch (err: unknown) {
//     if (err instanceof Error) {
//       console.error('Error executing query', err.stack);
//       throw createError(
//         'DatabaseError',
//         'Failed to find fill: ' + err.message,
//         500
//       );
//     } else {
//       console.error('Unknown error', err);
//       throw createError(
//         'UnknownError',
//         'Failed to find pill due to an unknown error',
//         500
//       );
//     }
//   }
// };
=======
export const getPillsExpiringTodayService = async (userId: string): Promise<MyPill[]> => {
  const query = `
    SELECT pillid, userid, pillname, to_char(expiredat, 'YYYY-MM-DD') as expiredat, alarmstatus
    FROM mypills
    WHERE userid = $1 AND expiredat = CURRENT_DATE;
  `;
  const values = [userId];

  try {
    console.log(`Executing query: ${query}`);
    console.log(`With values: ${JSON.stringify(values)}`);

    const result = await pool.query(query, values);

    console.log(`Query Result: ${JSON.stringify(result.rows)}`); // Debugging output

    if (result.rows.length === 0) {
      console.log('No pills found for the given date');
      throw createError('NotFoundError', 'No pills expiring today', 404);
    }

    return result.rows;
  } catch (error) {
    if (error instanceof Error) {
      console.error('Error executing query', error.stack);
      throw createError('DatabaseError', `Failed to retrieve pills expiring today: ${error.message}`, 500);
    } else {
      console.error('Unknown error', error);
      throw createError('UnknownError', 'Failed to retrieve pills expiring today due to an unknown error', 500);
    }
  }
};
>>>>>>> b7afe8a6
<|MERGE_RESOLUTION|>--- conflicted
+++ resolved
@@ -238,35 +238,9 @@
   }
 };
 
-<<<<<<< HEAD
-// export const expiredTodayPill = async (userId: string): Promise<UpdateData> => {
-//   try {
-//     const query = `
-//     SELECT pillid, userid, pillname, expiredat, alarmstatus
-//     FROM mypills
-//     WHERE userid = $1 AND expiredat >= $2 AND expiredAt < $3
-//     `;
-//     const koreanTime = new Date().toLocaleString;
-//   } catch (err: unknown) {
-//     if (err instanceof Error) {
-//       console.error('Error executing query', err.stack);
-//       throw createError(
-//         'DatabaseError',
-//         'Failed to find fill: ' + err.message,
-//         500
-//       );
-//     } else {
-//       console.error('Unknown error', err);
-//       throw createError(
-//         'UnknownError',
-//         'Failed to find pill due to an unknown error',
-//         500
-//       );
-//     }
-//   }
-// };
-=======
-export const getPillsExpiringTodayService = async (userId: string): Promise<MyPill[]> => {
+export const getPillsExpiringTodayService = async (
+  userId: string
+): Promise<MyPill[]> => {
   const query = `
     SELECT pillid, userid, pillname, to_char(expiredat, 'YYYY-MM-DD') as expiredat, alarmstatus
     FROM mypills
@@ -275,13 +249,7 @@
   const values = [userId];
 
   try {
-    console.log(`Executing query: ${query}`);
-    console.log(`With values: ${JSON.stringify(values)}`);
-
-    const result = await pool.query(query, values);
-
-    console.log(`Query Result: ${JSON.stringify(result.rows)}`); // Debugging output
-
+    const result = await pool.query(query, values);
     if (result.rows.length === 0) {
       console.log('No pills found for the given date');
       throw createError('NotFoundError', 'No pills expiring today', 404);
@@ -291,11 +259,18 @@
   } catch (error) {
     if (error instanceof Error) {
       console.error('Error executing query', error.stack);
-      throw createError('DatabaseError', `Failed to retrieve pills expiring today: ${error.message}`, 500);
+      throw createError(
+        'DatabaseError',
+        `Failed to retrieve pills expiring today: ${error.message}`,
+        500
+      );
     } else {
       console.error('Unknown error', error);
-      throw createError('UnknownError', 'Failed to retrieve pills expiring today due to an unknown error', 500);
-    }
-  }
-};
->>>>>>> b7afe8a6
+      throw createError(
+        'UnknownError',
+        'Failed to retrieve pills expiring today due to an unknown error',
+        500
+      );
+    }
+  }
+};