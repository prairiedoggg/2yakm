const { pool } = require('../db');

import vision from '@google-cloud/vision';
import dotenv from 'dotenv';

const client = new vision.ImageAnnotatorClient({
  keyFilename: process.env.GOOGLE_APPLICATION_CREDENTIALS
});

dotenv.config();

interface PillData {
  id: number;
  name: string;
  front: string;
  back: string;
  shape: string;
  imagepath: string;
<<<<<<< HEAD
}

export const getPills = async (
  limit: number,
  offset: number,
  sortedBy: string,
  order: string
): Promise<any> => {
=======
  favorite_count: number;
}

export const getPills = async (limit: number, offset: number, sortedBy: string, order: string): Promise<any> => {
>>>>>>> 29b6311d
  const countQuery = `SELECT COUNT(*) AS total FROM pills`;
  const countResults = await pool.query(countQuery);
  const totalCount = parseInt(countResults.rows[0].total, 10);
  const totalPages = Math.ceil(totalCount / limit);

  const query = `
    SELECT pills.*, COALESCE(favorite_counts.count, 0) as favorite_count
    FROM pills
    LEFT JOIN (
      SELECT id, COUNT(*) AS count
      FROM favorites
      GROUP BY id
    ) AS favorite_counts ON pills.id = favorite_counts.id
    ORDER BY ${sortedBy === 'favorite_count' ? 'favorite_count' : `pills.${sortedBy}`} ${order}
    LIMIT $1 OFFSET $2`;

  const values = [limit, offset];
  const { rows } = await pool.query(query, values);

  return {
    totalCount,
    totalPages,
    data: rows
  };
};


export const getPillById = async (id: number): Promise<any> => {
  const query = 'SELECT * FROM pills WHERE id = $1';
  const result = await pool.query(query, [id]);
  return result.rows[0];
};

/**
export const updatePill = async (id: number, pillData: any): Promise<any> => {
  const {
    name,
    engname,
    companyname,
    companyengname,
    ingredientname,
    ingredientengname,
    type,
    shape,
    efficacy,
    dosage,
    caution,
    cautionwarning,
    interaction,
    sideeffect,
    storagemethod
  } = pillData;

  const query = `UPDATE pills SET 
    name=$2, engname=$3, companyname=$4, companyengname=$5, ingredientname=$6, ingredientengname=$7, type =$8 , shape =$9, efficacy=$10, dosage=$11, caution=$12, 
    cautionwarning=$13, interaction=$14 , sideeffect=$15, storagemethod=$16
    WHERE id = $1 RETURNING *`;

  const values = [
    id,
    name,
    engname,
    companyname,
    companyengname,
    ingredientname,
    ingredientengname,
    type,
    shape,
    efficacy,
    dosage,
    caution,
    cautionwarning,
    interaction,
    sideeffect,
    storagemethod
  ];

  const result = await pool.query(query, values);
  return result.rows[0];
};
*/

/**
export const deletePill = async (id: number): Promise<boolean> => {
  const query = 'DELETE FROM pills WHERE id = $1';
  const result = await pool.query(query, [id]);
  return result.rowCount > 0;
};
*/

<<<<<<< HEAD
export const searchPillsbyName = async (
  name: string,
  limit: number,
  offset: number
) => {
  const query =
    'SELECT * FROM pills WHERE name ILIKE $1 ORDER BY created_at DESC LIMIT $2 OFFSET $3';
  const values = [`%${name}%`, limit, offset];
=======
export const searchPillsbyName = async (name: string, limit: number, offset: number) => {
  const query = 'SELECT * FROM pills WHERE name ILIKE $1 ORDER BY created_at DESC LIMIT $2 OFFSET $3';
  const values = [`${name}%`, limit, offset];
>>>>>>> 29b6311d

  try {
    const result = await pool.query(query, values);
    return {
      pills: result.rows,
      total: result.rowCount,
      limit,
      offset
    };
  } catch (error: unknown) {
    if (error instanceof Error) {
      throw new Error(`Failed to search pills by name: ${error.message}`);
    } else {
      throw new Error(
        'Failed to search pills by name: An unknown error occurred'
      );
    }
  }
};

<<<<<<< HEAD
export const searchPillsbyEngName = async (
  name: string,
  limit: number,
  offset: number
) => {
  const query =
    'SELECT * FROM pills WHERE engname ILIKE $1 ORDER BY created_at DESC LIMIT $2 OFFSET $3';
  const values = [`%${name}%`, limit, offset];
=======
export const searchPillsbyEngName = async (name: string, limit: number, offset: number) => {
  const query = 'SELECT * FROM pills WHERE engname ILIKE $1 ORDER BY created_at DESC LIMIT $2 OFFSET $3';
  const values = [`${name}%`, limit, offset];
>>>>>>> 29b6311d

  try {
    const result = await pool.query(query, values);
    return {
      pills: result.rows,
      total: result.rowCount,
      limit,
      offset
    };
  } catch (error: unknown) {
    if (error instanceof Error) {
      throw new Error(`Failed to search pills by name: ${error.message}`);
    } else {
      throw new Error(
        'Failed to search pills by name: An unknown error occurred'
      );
    }
  }
};

export const searchPillsbyEfficacy = async (
  efficacy: string,
  limit: number,
  offset: number
) => {
  const efficacyArray = efficacy.split(',').map((eff) => `%${eff.trim()}%`);
  const query = `
      SELECT * 
      FROM pills 
      WHERE ${efficacyArray
        .map((_, index) => `efficacy ILIKE $${index + 1}`)
        .join(' AND ')} 
      ORDER BY createdAt DESC 
      LIMIT $${efficacyArray.length + 1} OFFSET $${efficacyArray.length + 2}`;
  const values = [...efficacyArray, limit, offset];

  try {
    const result = await pool.query(query, values);
    return {
      pills: result.rows,
      total: result.rowCount,
      limit,
      offset
    };
  } catch (error: unknown) {
    if (error instanceof Error) {
      throw new Error(`Failed to search pills by efficacy: ${error.message}`);
    } else {
      throw new Error(
        'Failed to search pills by efficacy: An unknown error occurred'
      );
    }
  }
};

const searchPillsByFrontAndBack = async (
  front: string,
  back: string,
  limit: number,
  offset: number
) => {
  const query = `
  SELECT * 
  FROM pillocr 
  WHERE front = $1 AND back = $2
  LIMIT $3 OFFSET $4`;

  const values = [front, back, limit, offset];

  try {
    const result = await pool.query(query, values);
    return {
      pills: result.rows,
      total: result.rowCount,
      limit,
      offset
    };
  } catch (error: unknown) {
    if (error instanceof Error) {
      throw new Error(`${error.message}`);
    } else {
      throw new Error('An unknown error occurred');
    }
  }
};

const detectTextInImage = async (imageBuffer: Buffer) => {
  try {
    console.log('Detecting text in image...');
    const [result] = await client.textDetection({
      image: { content: imageBuffer }
    });
    console.log('Vision API result:', result);

    const detections = result.textAnnotations;
    if (detections && detections.length >= 0) {
      // Remove numbers, dots, parentheses, square brackets, one-character length elements, and elements containing '밀리그람' or '의약품'
      const filteredText = detections
        .map((text) => text?.description ?? '')
        .filter((text) => !text.match(/[\d\.()]/));

      console.log('Filtered text:', filteredText);
      return filteredText;
    }
    console.log('No text detected');
    return [];
  } catch (error) {
    console.error('Error detecting text in image:', error);
    throw new Error('Failed to detect text in the image.');
  }
};

export const searchPillsByImage = async (
  imageBuffer: Buffer,
  limit: number,
  offset: number
) => {
  try {
    const detectedText = await detectTextInImage(imageBuffer);
    if (!detectedText || detectedText.length === 0) {
      return { pills: [], total: 0, limit, offset };
    }

    let pills: PillData[] = [];
    let total = 0;

    for (const text of detectedText) {
      if (text) {
        // Ensure text is not null or undefined
        const frontText = detectedText[0];
        const backText = detectedText[1];
        const resultByFrontAndBack = await searchPillsByFrontAndBack(
          frontText,
          backText,
          limit,
          offset
        );
        pills.push(...resultByFrontAndBack.pills);
        total += resultByFrontAndBack.total;
      }
    }

    // Remove duplicates based on id
    const uniquePills = Array.from(
      new Map(pills.map((pill) => [pill.id, pill])).values()
    );

    return {
      pills: uniquePills,
      total: uniquePills.length,
      limit,
      offset
    };
  } catch (error) {
    console.error('Error searching pills by image:', error);
    throw new Error('Failed to search pills by image.');
  }
};

export const getPillFavoriteCountService = async (
  id: number
): Promise<number> => {
  try {
    const query = `
   SELECT COUNT(*) AS count
   FROM favorites
   WHERE id = $1
   `;
    const values = [id];
    const { rows } = await pool.query(query, values);

    return parseInt(rows[0].count, 10);
  } catch (error: any) {
    throw error;
  }
};

export const getPillReviewCountService = async (
  id: number
): Promise<number> => {
  try {
    const query = `
  SELECT COUNT(*) AS count
  FROM reviews
  WHERE id = $1
  `;
    const values = [id];
    const { rows } = await pool.query(query, values);

    return parseInt(rows[0].count, 10);
  } catch (error: any) {
    throw error;
  }
};<|MERGE_RESOLUTION|>--- conflicted
+++ resolved
@@ -16,7 +16,7 @@
   back: string;
   shape: string;
   imagepath: string;
-<<<<<<< HEAD
+  favorite_count: number;
 }
 
 export const getPills = async (
@@ -25,12 +25,6 @@
   sortedBy: string,
   order: string
 ): Promise<any> => {
-=======
-  favorite_count: number;
-}
-
-export const getPills = async (limit: number, offset: number, sortedBy: string, order: string): Promise<any> => {
->>>>>>> 29b6311d
   const countQuery = `SELECT COUNT(*) AS total FROM pills`;
   const countResults = await pool.query(countQuery);
   const totalCount = parseInt(countResults.rows[0].total, 10);
@@ -44,7 +38,9 @@
       FROM favorites
       GROUP BY id
     ) AS favorite_counts ON pills.id = favorite_counts.id
-    ORDER BY ${sortedBy === 'favorite_count' ? 'favorite_count' : `pills.${sortedBy}`} ${order}
+    ORDER BY ${
+      sortedBy === 'favorite_count' ? 'favorite_count' : `pills.${sortedBy}`
+    } ${order}
     LIMIT $1 OFFSET $2`;
 
   const values = [limit, offset];
@@ -56,7 +52,6 @@
     data: rows
   };
 };
-
 
 export const getPillById = async (id: number): Promise<any> => {
   const query = 'SELECT * FROM pills WHERE id = $1';
@@ -121,7 +116,6 @@
 };
 */
 
-<<<<<<< HEAD
 export const searchPillsbyName = async (
   name: string,
   limit: number,
@@ -129,12 +123,7 @@
 ) => {
   const query =
     'SELECT * FROM pills WHERE name ILIKE $1 ORDER BY created_at DESC LIMIT $2 OFFSET $3';
-  const values = [`%${name}%`, limit, offset];
-=======
-export const searchPillsbyName = async (name: string, limit: number, offset: number) => {
-  const query = 'SELECT * FROM pills WHERE name ILIKE $1 ORDER BY created_at DESC LIMIT $2 OFFSET $3';
   const values = [`${name}%`, limit, offset];
->>>>>>> 29b6311d
 
   try {
     const result = await pool.query(query, values);
@@ -155,7 +144,6 @@
   }
 };
 
-<<<<<<< HEAD
 export const searchPillsbyEngName = async (
   name: string,
   limit: number,
@@ -163,12 +151,7 @@
 ) => {
   const query =
     'SELECT * FROM pills WHERE engname ILIKE $1 ORDER BY created_at DESC LIMIT $2 OFFSET $3';
-  const values = [`%${name}%`, limit, offset];
-=======
-export const searchPillsbyEngName = async (name: string, limit: number, offset: number) => {
-  const query = 'SELECT * FROM pills WHERE engname ILIKE $1 ORDER BY created_at DESC LIMIT $2 OFFSET $3';
   const values = [`${name}%`, limit, offset];
->>>>>>> 29b6311d
 
   try {
     const result = await pool.query(query, values);
