const { pool } = require('../db');

import vision from '@google-cloud/vision';
import dotenv from 'dotenv';

const client = new vision.ImageAnnotatorClient({
  keyFilename: process.env.GOOGLE_APPLICATION_CREDENTIALS
});

dotenv.config();

interface PillData {
  id: number;
  name: string;
  front: string;
  back: string;
  shape: string;
  imagepath: string;
}

export const getPills = async (
  limit: number,
  offset: number,
  sortedBy: string,
  order: string
): Promise<any> => {
  const countQuery = `SELECT COUNT(*) AS total FROM pills`;
  const countResults = await pool.query(countQuery);
  const totalCount = parseInt(countResults.rows[0].total, 10);
  const totalPages = Math.ceil(totalCount / limit);

  const query = `
    SELECT * FROM pills
    ORDER BY ${sortedBy} ${order}
    LIMIT $1 OFFSET $2`;

  const values = [limit, offset];
  const { rows } = await pool.query(query, values);

  return {
    totalCount,
    totalPages,
    data: rows
  };
};

export const getPillById = async (id: number): Promise<any> => {
  const query = 'SELECT * FROM pills WHERE id = $1';
  const result = await pool.query(query, [id]);
  return result.rows[0];
};

/**
export const updatePill = async (id: number, pillData: any): Promise<any> => {
  const {
    name,
    engname,
    companyname,
    companyengname,
    ingredientname,
    ingredientengname,
    type,
    shape,
    efficacy,
    dosage,
    caution,
    cautionwarning,
    interaction,
    sideeffect,
    storagemethod
  } = pillData;

  const query = `UPDATE pills SET 
    name=$2, engname=$3, companyname=$4, companyengname=$5, ingredientname=$6, ingredientengname=$7, type =$8 , shape =$9, efficacy=$10, dosage=$11, caution=$12, 
    cautionwarning=$13, interaction=$14 , sideeffect=$15, storagemethod=$16
    WHERE id = $1 RETURNING *`;

  const values = [
    id,
    name,
    engname,
    companyname,
    companyengname,
    ingredientname,
    ingredientengname,
    type,
    shape,
    efficacy,
    dosage,
    caution,
    cautionwarning,
    interaction,
    sideeffect,
    storagemethod
  ];

  const result = await pool.query(query, values);
  return result.rows[0];
};
*/

/**
export const deletePill = async (id: number): Promise<boolean> => {
  const query = 'DELETE FROM pills WHERE id = $1';
  const result = await pool.query(query, [id]);
  return result.rowCount > 0;
};
<<<<<<< HEAD

export const searchPillsbyName = async (
  name: string,
  limit: number,
  offset: number
) => {
  const query =
    'SELECT * FROM pills WHERE name ILIKE $1 ORDER BY createdAt DESC LIMIT $2 OFFSET $3';
=======
*/

export const searchPillsbyName = async (name: string, limit: number, offset: number) => {
  const query = 'SELECT * FROM pills WHERE name ILIKE $1 ORDER BY created_at DESC LIMIT $2 OFFSET $3';
>>>>>>> 4f1a3b22
  const values = [`%${name}%`, limit, offset];

  try {
    const result = await pool.query(query, values);
    return {
      pills: result.rows,
      total: result.rowCount,
      limit,
      offset
    };
  } catch (error: unknown) {
    if (error instanceof Error) {
      throw new Error(`Failed to search pills by name: ${error.message}`);
    } else {
      throw new Error(
        'Failed to search pills by name: An unknown error occurred'
      );
    }
  }
};

<<<<<<< HEAD
export const searchPillsbyEngName = async (
  drugname: string,
  limit: number,
  offset: number
) => {
  const query =
    'SELECT * FROM pills WHERE engname ILIKE $1 ORDER BY createdAt DESC LIMIT $2 OFFSET $3';
  const values = [`%${drugname}%`, limit, offset];
=======
export const searchPillsbyEngName = async (name: string, limit: number, offset: number) => {
  const query = 'SELECT * FROM pills WHERE engname ILIKE $1 ORDER BY created_at DESC LIMIT $2 OFFSET $3';
  const values = [`%${name}%`, limit, offset];
>>>>>>> 4f1a3b22

  try {
    const result = await pool.query(query, values);
    return {
      pills: result.rows,
      total: result.rowCount,
      limit,
      offset
    };
  } catch (error: unknown) {
    if (error instanceof Error) {
      throw new Error(`Failed to search pills by name: ${error.message}`);
    } else {
      throw new Error(
        'Failed to search pills by name: An unknown error occurred'
      );
    }
  }
};

export const searchPillsbyEfficacy = async (
  efficacy: string,
  limit: number,
  offset: number
) => {
  const efficacyArray = efficacy.split(',').map((eff) => `%${eff.trim()}%`);
  const query = `
      SELECT * 
      FROM pills 
      WHERE ${efficacyArray
        .map((_, index) => `efficacy ILIKE $${index + 1}`)
        .join(' AND ')} 
      ORDER BY createdAt DESC 
      LIMIT $${efficacyArray.length + 1} OFFSET $${efficacyArray.length + 2}`;
  const values = [...efficacyArray, limit, offset];

  try {
    const result = await pool.query(query, values);
    return {
      pills: result.rows,
      total: result.rowCount,
      limit,
      offset
    };
  } catch (error: unknown) {
    if (error instanceof Error) {
      throw new Error(`Failed to search pills by efficacy: ${error.message}`);
    } else {
      throw new Error(
        'Failed to search pills by efficacy: An unknown error occurred'
      );
    }
  }
};

const searchPillsByFrontAndBack = async (
  front: string,
  back: string,
  limit: number,
  offset: number
) => {
  const query = `
  SELECT * 
  FROM pillocr 
  WHERE front = $1 AND back = $2
  LIMIT $3 OFFSET $4`;

  const values = [front, back, limit, offset];

  try {
    const result = await pool.query(query, values);
    return {
      pills: result.rows,
      total: result.rowCount,
      limit,
      offset
    };
  } catch (error: unknown) {
    if (error instanceof Error) {
      throw new Error(`${error.message}`);
    } else {
      throw new Error('An unknown error occurred');
    }
  }
};

const detectTextInImage = async (imageBuffer: Buffer) => {
  try {
    console.log('Detecting text in image...');
    const [result] = await client.textDetection({
      image: { content: imageBuffer }
    });
    console.log('Vision API result:', result);

    const detections = result.textAnnotations;
    if (detections && detections.length >= 0) {
      // Remove numbers, dots, parentheses, square brackets, one-character length elements, and elements containing '밀리그람' or '의약품'
      const filteredText = detections
        .map((text) => text?.description ?? '')
        .filter((text) => !text.match(/[\d\.()]/));

      console.log('Filtered text:', filteredText);
      return filteredText;
    }
    console.log('No text detected');
    return [];
  } catch (error) {
    console.error('Error detecting text in image:', error);
    throw new Error('Failed to detect text in the image.');
  }
};

export const searchPillsByImage = async (
  imageBuffer: Buffer,
  limit: number,
  offset: number
) => {
  try {
    const detectedText = await detectTextInImage(imageBuffer);
    if (!detectedText || detectedText.length === 0) {
      return { pills: [], total: 0, limit, offset };
    }

    let pills: PillData[] = [];
    let total = 0;

    for (const text of detectedText) {
      if (text) {
        // Ensure text is not null or undefined
        const frontText = detectedText[0];
        const backText = detectedText[1];
<<<<<<< HEAD
        const resultByFrontAndBack = await searchPillsByFrontAndBack(
          frontText,
          backText,
          limit,
          offset
        );
        pills.push(...resultByFrontAndBack.drugs);
=======
        const resultByFrontAndBack = await searchPillsByFrontAndBack(frontText, backText, limit, offset);
        pills.push(...resultByFrontAndBack.pills);
>>>>>>> 4f1a3b22
        total += resultByFrontAndBack.total;
      }
    }

<<<<<<< HEAD
    // Remove duplicates based on drugid
    const uniqueDrugs = Array.from(
      new Map(pills.map((pill) => [pill.id, pill])).values()
    );
=======
    // Remove duplicates based on id
    const uniquePills = Array.from(new Map(pills.map(pill => [pill.id, pill])).values());
>>>>>>> 4f1a3b22

    return {
      pills: uniquePills,
      total: uniquePills.length,
      limit,
      offset
    };
  } catch (error) {
    console.error('Error searching pills by image:', error);
    throw new Error('Failed to search pills by image.');
  }
};

export const getPillFavoriteCountService = async (
  id: number
): Promise<number> => {
  try {
    const query = `
   SELECT COUNT(*) AS count
   FROM favorites
   WHERE id = $1
   `;
    const values = [id];
    const { rows } = await pool.query(query, values);

    return parseInt(rows[0].count, 10);
  } catch (error: any) {
    throw error;
  }
};

export const getPillReviewCountService = async (
  id: number
): Promise<number> => {
  try {
    const query = `
  SELECT COUNT(*) AS count
  FROM reviews
  WHERE id = $1
  `;
    const values = [id];
    const { rows } = await pool.query(query, values);

    return parseInt(rows[0].count, 10);
  } catch (error: any) {
    throw error;
  }
};<|MERGE_RESOLUTION|>--- conflicted
+++ resolved
@@ -105,7 +105,7 @@
   const result = await pool.query(query, [id]);
   return result.rowCount > 0;
 };
-<<<<<<< HEAD
+*/
 
 export const searchPillsbyName = async (
   name: string,
@@ -113,13 +113,7 @@
   offset: number
 ) => {
   const query =
-    'SELECT * FROM pills WHERE name ILIKE $1 ORDER BY createdAt DESC LIMIT $2 OFFSET $3';
-=======
-*/
-
-export const searchPillsbyName = async (name: string, limit: number, offset: number) => {
-  const query = 'SELECT * FROM pills WHERE name ILIKE $1 ORDER BY created_at DESC LIMIT $2 OFFSET $3';
->>>>>>> 4f1a3b22
+    'SELECT * FROM pills WHERE name ILIKE $1 ORDER BY created_at DESC LIMIT $2 OFFSET $3';
   const values = [`%${name}%`, limit, offset];
 
   try {
@@ -141,20 +135,14 @@
   }
 };
 
-<<<<<<< HEAD
 export const searchPillsbyEngName = async (
-  drugname: string,
+  name: string,
   limit: number,
   offset: number
 ) => {
   const query =
-    'SELECT * FROM pills WHERE engname ILIKE $1 ORDER BY createdAt DESC LIMIT $2 OFFSET $3';
-  const values = [`%${drugname}%`, limit, offset];
-=======
-export const searchPillsbyEngName = async (name: string, limit: number, offset: number) => {
-  const query = 'SELECT * FROM pills WHERE engname ILIKE $1 ORDER BY created_at DESC LIMIT $2 OFFSET $3';
+    'SELECT * FROM pills WHERE engname ILIKE $1 ORDER BY created_at DESC LIMIT $2 OFFSET $3';
   const values = [`%${name}%`, limit, offset];
->>>>>>> 4f1a3b22
 
   try {
     const result = await pool.query(query, values);
@@ -286,31 +274,21 @@
         // Ensure text is not null or undefined
         const frontText = detectedText[0];
         const backText = detectedText[1];
-<<<<<<< HEAD
         const resultByFrontAndBack = await searchPillsByFrontAndBack(
           frontText,
           backText,
           limit,
           offset
         );
-        pills.push(...resultByFrontAndBack.drugs);
-=======
-        const resultByFrontAndBack = await searchPillsByFrontAndBack(frontText, backText, limit, offset);
         pills.push(...resultByFrontAndBack.pills);
->>>>>>> 4f1a3b22
         total += resultByFrontAndBack.total;
       }
     }
 
-<<<<<<< HEAD
-    // Remove duplicates based on drugid
-    const uniqueDrugs = Array.from(
+    // Remove duplicates based on id
+    const uniquePills = Array.from(
       new Map(pills.map((pill) => [pill.id, pill])).values()
     );
-=======
-    // Remove duplicates based on id
-    const uniquePills = Array.from(new Map(pills.map(pill => [pill.id, pill])).values());
->>>>>>> 4f1a3b22
 
     return {
       pills: uniquePills,
