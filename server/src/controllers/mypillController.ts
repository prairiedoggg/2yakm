--- conflicted
+++ resolved
@@ -138,27 +138,11 @@
   }
 };
 
-<<<<<<< HEAD
-// export const expiredTodayMyPill = async (
-//   req: AuthenticatedRequest,
-//   res: Response,
-//   next: NextFunction
-// ) => {
-//   try {
-//     const user = req.user;
-//     if (!user) {
-//       return next(createError('UnauthorizedError', 'Unauthorized', 401));
-//     }
-//     const userId = user.id;
-//     const result = expiredTodayPill(userId);
-//     res.status(200).json(result);
-//   } catch (error) {
-//     next(error);
-//   }
-// };
-=======
-
-export const getPillsExpiringToday = async (req: AuthenticatedRequest, res: Response, next: NextFunction) => {
+export const getPillsExpiringToday = async (
+  req: AuthenticatedRequest,
+  res: Response,
+  next: NextFunction
+) => {
   const userId = req.user?.id; // Assuming you have user ID available in the request
 
   if (!userId) {
@@ -171,5 +155,4 @@
   } catch (error) {
     return next(error);
   }
-};
->>>>>>> b7afe8a6
+};