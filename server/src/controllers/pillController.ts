--- conflicted
+++ resolved
@@ -17,16 +17,11 @@
   order?: 'ASC' | 'DESC';
 }
 
-<<<<<<< HEAD
-// The getPillsHandler function using generics
 export const getPillsHandler = async <T extends PillsQueryParams>(
   req: Request<unknown, unknown, unknown, T>,
   res: Response,
   next: NextFunction
 ): Promise<void> => {
-=======
-export const getPillsHandler = async <T extends PillsQueryParams>(req: Request<unknown, unknown, unknown, T>, res: Response, next: NextFunction): Promise<void> => {
->>>>>>> 4f1a3b22
   try {
     const limit = parseInt(req.query.limit ?? '10', 10);
     const offset = parseInt(req.query.offset ?? '0', 10);
@@ -58,16 +53,8 @@
   }
 };
 
-<<<<<<< HEAD
-export const updatePillHandler = async (
-  req: Request,
-  res: Response,
-  next: NextFunction
-): Promise<void> => {
-=======
 /**
 export const updatePillHandler = async (req: Request, res: Response, next: NextFunction): Promise<void> => {
->>>>>>> 4f1a3b22
   try {
     const updatedPill = await updatePill(parseInt(req.params.id, 10), req.body);
     if (updatedPill) {
@@ -81,16 +68,8 @@
 };
 */
 
-<<<<<<< HEAD
-export const deletePillHandler = async (
-  req: Request,
-  res: Response,
-  next: NextFunction
-): Promise<void> => {
-=======
 /*
 export const deletePillHandler = async (req: Request, res: Response, next: NextFunction): Promise<void> => {
->>>>>>> 4f1a3b22
   try {
     const deleted = await deletePill(parseInt(req.params.id, 10));
     if (deleted) {
@@ -104,7 +83,6 @@
 };
 */
 
-
 interface QueryParams {
   name: string;
   limit?: string;
