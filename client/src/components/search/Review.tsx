--- conflicted
+++ resolved
@@ -1,12 +1,5 @@
 import { useState, useEffect, useCallback } from 'react';
-import { useNavigate } from 'react-router-dom';
 import styled from 'styled-components';
-<<<<<<< HEAD
-import { fetchReviews, createReview } from '../../api/reviewApi';
-import { isUserLoggedIn } from '../../store/authService';
-import Popup from '../popup/Popup';
-import PopupContent, { PopupType } from '../popup/PopupMessages.tsx';
-=======
 import {
   fetchReviews,
   createReview,
@@ -14,7 +7,6 @@
 } from '../../api/reviewApi';
 import LoginCheck from '../LoginCheck';
 import Toast from '../Toast';
->>>>>>> e923b6bc
 
 export interface Review {
   id: number;
@@ -32,26 +24,6 @@
   const [nextCursor, setNextCursor] = useState<number | null>(null);
   const [isWritingReview, setIsWritingReview] = useState<boolean>(false);
   const [newReview, setNewReview] = useState<string>('');
-<<<<<<< HEAD
-  const [isLoading, setIsLoading] = useState<boolean>(false);
-  const [showLoginPopup, setShowLoginPopup] = useState<boolean>(false);
-  const [popupType, setPopupType] = useState<PopupType>(PopupType.None);
-  const navigate = useNavigate();
-
-  const loadReviews = async (pillId: number, cursor: string | null) => {
-    if (isLoading) return;
-    setIsLoading(true);
-    try {
-      const data = await fetchReviews({ pillId, cursor });
-      setReviews([...reviews, ...data.reviews]);
-      setNextCursor(data.nextCursor || null);
-    } catch (error) {
-      console.error('리뷰불러오기 에러:', error);
-    } finally {
-      setIsLoading(false);
-    }
-  };
-=======
   const [reviewCount, setReviewCount] = useState<number>(0);
   const [isLoading, setIsLoading] = useState<boolean>(false);
   const [showToast, setShowToast] = useState<boolean>(false);
@@ -78,7 +50,6 @@
     },
     [pillId]
   );
->>>>>>> e923b6bc
 
   const handleReviewSubmit = async () => {
     const newReviewItem = { content: newReview, pillId };
@@ -87,11 +58,8 @@
       setReviews((prevReviews) => [data, ...prevReviews]);
       setNewReview('');
       setIsWritingReview(false);
-<<<<<<< HEAD
-=======
       setShowToast(true);
       setReviewCount((prevCount) => prevCount + 1);
->>>>>>> e923b6bc
     } catch (error) {
       console.error('리뷰 생성 에러:', error);
     }
@@ -127,30 +95,8 @@
     fetchCount();
   }, [pillId]);
 
-  const handleWriteReviewClick = () => {
-    if (!isUserLoggedIn()) {
-      setPopupType(PopupType.LoginRequired);
-      setShowLoginPopup(true);
-      return;
-    }
-    setIsWritingReview(true);
-  };
-
   return (
     <ReviewContainer>
-<<<<<<< HEAD
-      <WriteReview onClick={handleWriteReviewClick}>리뷰 작성하기</WriteReview>
-      {isWritingReview && (
-        <ReviewForm>
-          <textarea
-            placeholder='리뷰를 작성해 주세요.&#10;욕설, 비방, 명예훼손성 표현은 사용하지 말아주세요.'
-            value={newReview}
-            onChange={(e) => setNewReview(e.target.value)}
-          />
-          <SubmitButton onClick={handleReviewSubmit}>완료</SubmitButton>
-        </ReviewForm>
-      )}
-=======
       <ReviewHeader>
         <p>
           리뷰 <span>{reviewCount}</span>
@@ -178,7 +124,6 @@
         </LoginCheck>
       </ReviewHeader>
 
->>>>>>> e923b6bc
       <ReviewList>
         {reviews.map((review) => (
           <ReviewItem
@@ -190,11 +135,7 @@
             <User>
               <Profile
                 src={review.profileimg ?? `/img/user.svg`}
-<<<<<<< HEAD
-                alt='프로필 이미지'
-=======
                 alt='프로필'
->>>>>>> e923b6bc
               />
               <span>{review.username}</span>
             </User>
@@ -202,11 +143,6 @@
           </ReviewItem>
         ))}
       </ReviewList>
-      {showLoginPopup && (
-        <Popup onClose={() => setShowLoginPopup(false)}>
-          {PopupContent(popupType, navigate)}
-        </Popup>
-      )}
       {isLoading && <LoadingText>로딩 중...</LoadingText>}
       {showToast && (
         <Toast onEnd={() => setShowToast(false)}>
