import styled from 'styled-components';

const NotSearched = () => {
  return (
    <>
<<<<<<< HEAD
      <SearchHeader
        activeType={activeType}
        handleTypeClick={handleTypeClick}
      />
=======
>>>>>>> 5bb7e9c1
      <NotSearchedContainer>
        <Image src='/img/notSearched.png' />
        <Text className='main'>검색 결과가 없어요</Text>
        <Text className='sub'>
          검색 타입을 확인하거나
          <br /> 다른 키워드로 검색해보세요.
        </Text>
      </NotSearchedContainer>
    </>
  );
};

export default NotSearched;

const NotSearchedContainer = styled.div`
  padding: 30% 20%;
  margin-top: 20%;
  display: flex;
  flex-direction: column;
  justify-content: center;
  align-items: center;
`;

const Image = styled.img`
  width: 65%;
  padding-left: 15%;
`;

const Text = styled.div`
  color: #6f6f6f;
  text-align: center;

  &.main {
    margin-top: 30px;
    font-size: 18pt;
  }
  &.sub {
    font-size: 10pt;
    margin-top: 20px;
    margin-bottom: 25%;
  }
`;<|MERGE_RESOLUTION|>--- conflicted
+++ resolved
@@ -1,15 +1,17 @@
+import { useState } from 'react';
 import styled from 'styled-components';
+import SearchHeader from './SearchHeader';
 
 const NotSearched = () => {
+  const [activeType, setActiveType] = useState<string>('name');
+
+  const handleTypeClick = (type: string) => {
+    setActiveType(type);
+  };
+
   return (
     <>
-<<<<<<< HEAD
-      <SearchHeader
-        activeType={activeType}
-        handleTypeClick={handleTypeClick}
-      />
-=======
->>>>>>> 5bb7e9c1
+      <SearchHeader activeType={activeType} handleTypeClick={handleTypeClick} />
       <NotSearchedContainer>
         <Image src='/img/notSearched.png' />
         <Text className='main'>검색 결과가 없어요</Text>
