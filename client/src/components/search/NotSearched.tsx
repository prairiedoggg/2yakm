import styled from 'styled-components';

const NotSearched = () => {
  return (
    <>
<<<<<<< HEAD
=======
      <SearchHeader activeType={activeType} handleTypeClick={handleTypeClick} />
>>>>>>> d8a55704
      <NotSearchedContainer>
        <Image src='/img/notSearched.png' />
        <Text className='main'>검색 결과가 없어요</Text>
        <Text className='sub'>
          검색 타입을 확인하거나
          <br /> 다른 키워드로 검색해보세요.
        </Text>
      </NotSearchedContainer>
    </>
  );
};

export default NotSearched;

const NotSearchedContainer = styled.div`
  padding: 30% 20%;
  margin-top: 20%;
  display: flex;
  flex-direction: column;
  justify-content: center;
  align-items: center;
`;

const Image = styled.img`
  width: 65%;
  padding-left: 15%;
`;

const Text = styled.div`
  color: #6f6f6f;
  text-align: center;

  &.main {
    margin-top: 30px;
    font-size: 18pt;
  }
  &.sub {
    font-size: 10pt;
    margin-top: 20px;
    margin-bottom: 25%;
  }
`;<|MERGE_RESOLUTION|>--- conflicted
+++ resolved
@@ -3,10 +3,7 @@
 const NotSearched = () => {
   return (
     <>
-<<<<<<< HEAD
-=======
       <SearchHeader activeType={activeType} handleTypeClick={handleTypeClick} />
->>>>>>> d8a55704
       <NotSearchedContainer>
         <Image src='/img/notSearched.png' />
         <Text className='main'>검색 결과가 없어요</Text>
