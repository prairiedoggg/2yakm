--- conflicted
+++ resolved
@@ -36,27 +36,11 @@
 const Overlay = styled.div`
   position: absolute;
   width: 100%;
-<<<<<<< HEAD
-  height: 100%;
-  background: rgba(0, 0, 0, 0.5);
-  opacity: 0;
-  animation: fadeIn 0.3s ease-in forwards;
-=======
   height: 80%;
->>>>>>> e923b6bc
   z-index: 999;
   display: flex;
   justify-content: center;
   align-items: center;
-
-  @keyframes fadeIn {
-    from {
-      opacity: 0;
-    }
-    to {
-      opacity: 1;
-    }
-  }
 `;
 
 const AnimationContainer = styled.div`
