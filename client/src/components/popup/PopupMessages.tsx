import { useNavigate } from 'react-router-dom';

export enum PopupType {
  Register, // src\components\authentication\Register.tsx
  RegistrationSuccess,
  RegistrationFailure,
  VerificationEmailSentSuccess,
  VerificationEmailSentFailure,

  changePassword, // src\components\myPage\EditPassword.tsx
  changePasswordSuccess,
  changePasswordFailure,

  DeleteAccount, // src\components\myPage\EditMyInformation.tsx
  DeleteAccountSuccess,
  DeleteAccountFailure,

  ChangeUserName, // src\components\myPage\EditName.tsx
  ChangeUserNameSuccess,
  ChangeUserNameFailure,

  ChangeUserProfileImage, // src\components\myPage\EditMyInformation.tsx
  ChangeUserProfileImageSuccess,
  ChangeUserProfileImageFailure,

  DeleteFavorite, // src\components\myPage\FavoriteMedications.tsx
  DeleteFavoriteSuccess,
  DeleteFavoriteFailure,

  DeleteReview, // src\components\myPage\ManageReviews.tsx
  DeleteReviewSuccess,
  DeleteReviewFailure,

  ResetPasswordRequest, // src\components\authentication\ResetPassword.tsx
  ResetPasswordRequestSuccess,
  ResetPasswordRequestFailure,

  ResetPassword, // src\components\authentication\ResetPassword.tsx
  ResetPasswordSuccess,
  ResetPasswordFailure,

  DeleteMyPill, // src\components\myPage\MyMedications.tsx
  DeleteMyPillSuccess,
  DeleteMyPillFailure,

  AddMyPill, // src\components\myPage\MyMedications.tsx
  AddMyPillSuccess,
  AddMyPillFailure,

  FinishChatBot, // src\components\chatBot\Chatbot.tsx

  ImageSearchInfo, // src\components\search\SearchBox.tsx

<<<<<<< HEAD
  LoginRequired, // src\components\search\SearchResults.tsx
=======
  DeleteData, // src\components\calendar\EditCalendarDetail.tsx
>>>>>>> 5b620d5b

  None
}

const PopupContent = (
  type: PopupType,
  navigate: ReturnType<typeof useNavigate>
) => {
  const getPopupContent = (type: PopupType) => {
    switch (type) {
      case PopupType.RegistrationSuccess:
        return (
          <div>
            회원가입에 성공했습니다.
            {getHomeButton()}
          </div>
        );
      case PopupType.RegistrationFailure:
        return <div>회원가입에 실패했습니다.</div>;

      case PopupType.VerificationEmailSentSuccess:
        return (
          <div>
            이메일 인증 링크가 전송되었습니다. 이메일 인증 완료 후 회원가입을
            계속 진행해 주세요.
          </div>
        );
      case PopupType.VerificationEmailSentFailure:
        return <div>인증메일 전송에 실패했습니다.</div>;

      case PopupType.changePasswordSuccess:
        return <div>비밀번호를 변경했습니다.</div>;
      case PopupType.changePasswordFailure:
        return (
          <div>비밀번호 변경에 실패했습니다. 잠시 후 다시 시도해주세요.</div>
        );

      case PopupType.DeleteAccountSuccess:
        return (
          <div>
            회원탈퇴가 정상적으로 처리되었습니다.
            {getHomeButton()}
          </div>
        );

      case PopupType.DeleteAccountFailure:
        return <div>회원탈퇴에 실패했습니다. 잠시 후 다시 시도해주세요.</div>;

      case PopupType.ChangeUserNameSuccess:
        return <div>이름을 변경했습니다. </div>;

      case PopupType.ChangeUserNameFailure:
        return <div>이름변경에 실패했습니다. 잠시 후 다시 시도해주세요.</div>;

      case PopupType.ChangeUserProfileImageFailure:
        return (
          <div>프로필사진 변경에 실패했습니다. 잠시 후 다시 시도해주세요.</div>
        );

      case PopupType.DeleteFavoriteFailure:
        return (
          <div>즐겨찾는 약 삭제에 실패했습니다. 잠시 후 다시 시도해주세요.</div>
        );

      case PopupType.DeleteReviewFailure:
        return <div>리뷰 삭제에 실패했습니다. 잠시 후 다시 시도해주세요.</div>;

      case PopupType.ResetPasswordRequestSuccess:
        return (
          <div>
            패스워드 재설정 이메일을 발송했습니다.
            <button
              className='bottomClose'
              onClick={() => {
                navigate(-1);
              }}
            >
              확인
            </button>
          </div>
        );

      case PopupType.ResetPasswordRequestFailure:
        return (
          <div>
            패스워드 재설정 이메일을 발송에 실패했습니다. 잠시 후 다시
            시도해주세요.
          </div>
        );

      case PopupType.ResetPasswordSuccess:
        return (
          <div>
            패스워드 재설정에 성공했습니다. 메인페이지로 돌아가 로그인을
            시도해주세요.
            <button
              className='bottomClose'
              onClick={() => {
                navigate('/');
              }}
            >
              확인
            </button>
          </div>
        );

      case PopupType.ResetPasswordFailure:
        return (
          <div>패스워드 재설정에 실패했습니다. 잠시 후 다시 시도해주세요.</div>
        );

      case PopupType.DeleteMyPillFailure:
        return (
          <div>나의 약 삭제에 실패했습니다. 잠시 후 다시 시도해주세요.</div>
        );

      case PopupType.AddMyPillFailure:
        return (
          <div>나의 약 추가에 실패했습니다. 잠시 후 다시 시도해주세요.</div>
        );

      case PopupType.FinishChatBot:
        return (
          <div>
            채팅을 종료하시면 기존 내용은 삭제돼요. <br />
            삭제하시겠어요?
          </div>
        );
      case PopupType.ImageSearchInfo:
        return (
          <div>
            <p>알약의 앞, 뒷면의 사진을 찍어주세요.</p>
            <img
              src='/img/pill.webp'
              style={{ width: '50%', marginTop: '10px' }}
            />
          </div>
        );
<<<<<<< HEAD
      case PopupType.LoginRequired:
        return (
          <div>
            로그인이 필요합니다.
            <button
              className='bottomClose'
              onClick={() => {
                navigate('/login', { replace: true });
                window.location.reload();
              }}
            >
              로그인 페이지로 이동
            </button>
          </div>
        );
=======
      case PopupType.DeleteData:
        return <div>삭제하시겠어요?</div>;
>>>>>>> 5b620d5b
    }
  };

  const getHomeButton = () => {
    return (
      <button
        className='bottomClose'
        onClick={() => {
          navigate('/', { replace: true });
          window.location.reload();
        }}
      >
        홈으로
      </button>
    );
  };

  return getPopupContent(type);
};

export default PopupContent;<|MERGE_RESOLUTION|>--- conflicted
+++ resolved
@@ -51,11 +51,8 @@
 
   ImageSearchInfo, // src\components\search\SearchBox.tsx
 
-<<<<<<< HEAD
   LoginRequired, // src\components\search\SearchResults.tsx
-=======
   DeleteData, // src\components\calendar\EditCalendarDetail.tsx
->>>>>>> 5b620d5b
 
   None
 }
@@ -194,7 +191,6 @@
             />
           </div>
         );
-<<<<<<< HEAD
       case PopupType.LoginRequired:
         return (
           <div>
@@ -210,10 +206,8 @@
             </button>
           </div>
         );
-=======
       case PopupType.DeleteData:
         return <div>삭제하시겠어요?</div>;
->>>>>>> 5b620d5b
     }
   };
 
