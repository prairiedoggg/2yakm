import { get, post, del } from './api';


export const fetchReviews = async ({
  pillId,
  initialLimit = 10,
  cursorLimit = 10,
  cursor = null
}: {
  pillId: number;
  initialLimit?: number;
  cursorLimit?: number;
  cursor?: string | null;
}) => {
  try {
    const params = new URLSearchParams();
    if (initialLimit) params.append('initialLimit', initialLimit.toString());
    if (cursorLimit) params.append('cursorLimit', cursorLimit.toString());
    if (cursor) params.append('cursor', cursor);

    const data = await get(`/api/reviews/pills/${pillId}?${params.toString()}`);
    console.log('리뷰 get:', data);
    return data;
  } catch (error) {
    console.error('리뷰불러오기 에러:', error);
    throw error;
  }
};


export const createReview = async (review: {
  content: string;
  pillId: number;
}) => {
  try {
    const data = await post(`/api/reviews`, review);
    console.log('리뷰 post');
    return data;
  } catch (error) {
    console.error('리뷰생성 에러:', error);
    throw error;
  }
};

<<<<<<< HEAD
export const fetchReviewCount = async (pillId: number) => {
=======
export const deleteReview = async (id:number, onSuccess?:(arg0:any)=>void, onFailure?:(arg0:any)=>void) =>{
  try {
    const data = await del('/api/reviews', { id:id });
    if (onSuccess) onSuccess(data);
  } catch (error) {
    console.error('change ProfileImage failed', error);
    if (onFailure) onFailure(error);
  }
};

export const fetchReviewCount = async (pillId: string) => {
>>>>>>> ec2639ad
  try {
    const data = await get(`/api/pills/${pillId}/reviewcount`);
    console.log('리뷰수:', data);
    return data.count;
  } catch (error) {
    console.log('리뷰 수 가져오기 실패:', error);
  }
};

export const fetchUserAllReview = async (
  limit: number,
  offset: number,
  sortedBy: string,
  order: string,
  onSuccess?: (arg0: any) => void,
  onFailure?: (arg0: any) => void
) => {
  try {
    const data = await get('/api/reviews/users', {
      limit: limit,
      offset: offset,
      sortedBy: sortedBy,
      order: order
    });
    if (onSuccess) onSuccess(data);
  } catch (error) {
    console.error('change ProfileImage failed', error);
    if (onFailure) onFailure(error);
  }
};<|MERGE_RESOLUTION|>--- conflicted
+++ resolved
@@ -42,9 +42,6 @@
   }
 };
 
-<<<<<<< HEAD
-export const fetchReviewCount = async (pillId: number) => {
-=======
 export const deleteReview = async (id:number, onSuccess?:(arg0:any)=>void, onFailure?:(arg0:any)=>void) =>{
   try {
     const data = await del('/api/reviews', { id:id });
@@ -56,7 +53,6 @@
 };
 
 export const fetchReviewCount = async (pillId: string) => {
->>>>>>> ec2639ad
   try {
     const data = await get(`/api/pills/${pillId}/reviewcount`);
     console.log('리뷰수:', data);
