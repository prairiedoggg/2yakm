--- conflicted
+++ resolved
@@ -1,29 +1,10 @@
-import { get, post, put, del, patch } from './api';
-<<<<<<< HEAD
 import { Alarm } from '../store/alarm';
-=======
-import Cookies from 'js-cookie';
-import { Alarm, useAlarmStore} from '../store/alarm';
-
->>>>>>> 653b80b2
+import { del, get, patch, post, put } from './api';
 
 export const getAlarms = async (): Promise<void> => {
   try {
-<<<<<<< HEAD
     const data = await get('/api/alarms');
     console.log('알람 Get:', data);
-=======
-
-    console.log(Cookies.get('token'));
-    const data = await get('/api/alarms');
-    console.log('알람 Get:', data);
-
-    useAlarmStore
-    .getState()
-    .setAlarms(data);
-
-    return data;
->>>>>>> 653b80b2
   } catch (error) {
     console.error('알람 Get:', error);
     throw error;
