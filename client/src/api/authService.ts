import { post } from './api';
import useUserStore from '../store/user';
import Cookies from 'js-cookie';

export const changePassword = async (email: string, oldPassword: string, newPassword: string, callback?:()=>void) => {
  try {
<<<<<<< HEAD
    const data = await post('/api/auth/change-password', { email: email, oldPassword: oldPassword, newPassword: newPassword });
=======
    const data = await post('/api/auth/change-password', { email: email, oldPassword:oldPassword, newPassword:newPassword });
    if (callback) {
      callback();
  }
>>>>>>> a897b91c
  } catch (error) {
    console.error('Login failed', error);
  }
};

export const login = async (email: string, password: string) => {
  try {
    const data = await post('/api/auth/login', { username: email, password });
    storeLoginData(data);
  } catch (error) {
    console.error('Login failed', error);
  }
};

export const logout = async (callback?:()=>void) => {
  try {
    await post('/api/auth/logout', {});
    useUserStore.getState().clearUser();
    Cookies.remove('jwt');
    Cookies.remove('token');
    Cookies.remove('refreshToken');
    if (callback) {
        callback();
    }

  } catch (error) {
    console.error('Logout failed', error);
  }
};

export const loginForKakao = async (code:string) => {
    try {
      const data = await post('/api/auth/kakao/callback', { code: code });
      storeLoginData(data);
    } catch (error) {
      console.error('Login failed', error);
    }
  };

export const loginForGoogle = async (code:string) => {
    try {
      const data = await post('/api/auth/google/callback', { code: code });
      storeLoginData(data);
    } catch (error) {
      console.error('Login failed', error);
    }
};  

const storeLoginData = (data:any)=>{

    if(data.user){
        useUserStore.getState().setUser(data.user);
    }

    if (data.token) {
        Cookies.set('jwt', `${data.token}`, { path: '/' });
    }
}<|MERGE_RESOLUTION|>--- conflicted
+++ resolved
@@ -4,14 +4,10 @@
 
 export const changePassword = async (email: string, oldPassword: string, newPassword: string, callback?:()=>void) => {
   try {
-<<<<<<< HEAD
-    const data = await post('/api/auth/change-password', { email: email, oldPassword: oldPassword, newPassword: newPassword });
-=======
     const data = await post('/api/auth/change-password', { email: email, oldPassword:oldPassword, newPassword:newPassword });
     if (callback) {
       callback();
   }
->>>>>>> a897b91c
   } catch (error) {
     console.error('Login failed', error);
   }
