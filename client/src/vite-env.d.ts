--- conflicted
+++ resolved
@@ -7,8 +7,6 @@
     wait?: number,
     options?: { leading?: boolean; maxWait?: number; trailing?: boolean }
   ): T;
-<<<<<<< HEAD
-=======
 }
 
 // react-modal.d.ts
@@ -47,5 +45,4 @@
   }
 
   export default class Modal extends React.Component<Props> {}
->>>>>>> e923b6bc
 }