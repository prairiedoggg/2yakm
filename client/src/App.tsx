--- conflicted
+++ resolved
@@ -15,7 +15,6 @@
 */
 
 import { BrowserRouter as Router, Route, Routes } from 'react-router-dom';
-<<<<<<< HEAD
 import loadable from '@loadable/component';
 
 const Home = loadable(() => import('./components/home/Home'));
@@ -25,16 +24,7 @@
 const Calendar = loadable(() => import('./components/calendar/CalendarPage'));
 const Alarm = loadable(() => import('./components/alarm/Alarm'));
 const MyPage = loadable(() => import('./components/myPage/MyPage'));
-=======
-import Home from './components/home/Home';
-import News from './components/cardNews/News';
-import Search from './components/search/Search';
-import TagPage from './components/search/TagPage';
-import Calendar from './components/calendar/CalendarPage';
-import Alarm from './components/alarm/Alarm';
-import MyPage from './components/myPage/MyPage';
 import 'dayjs/locale/ko';
->>>>>>> 6cb651b4
 
 const App: React.FC = () => {
   return (
