--- conflicted
+++ resolved
@@ -12,11 +12,6 @@
   "dependencies": {
     "@ant-design/icons": "^5.3.7",
     "@loadable/component": "^5.16.4",
-<<<<<<< HEAD
-    "@tanstack/react-query": "^5.51.11",
-    "@types/react-slick": "^0.23.13",
-=======
->>>>>>> 9795a469
     "antd": "^5.19.3",
     "dayjs": "^1.11.12",
     "dompurify": "^3.1.6",
