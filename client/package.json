--- conflicted
+++ resolved
@@ -26,11 +26,8 @@
   },
   "devDependencies": {
     "@iconify-icon/react": "^2.1.0",
-<<<<<<< HEAD
     "@types/loadable__component": "^5.13.9",
-=======
     "@types/node": "^20.14.11",
->>>>>>> 6cb651b4
     "@types/react": "^18.3.3",
     "@types/react-dom": "^18.3.0",
     "@typescript-eslint/eslint-plugin": "^7.15.0",
